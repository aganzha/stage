--- conflicted
+++ resolved
@@ -1,8 +1,5 @@
-<<<<<<< HEAD
 TODO: squash
-=======
 BUG: stage 1 file. expand 1 unstaged hunk and view hunk highlights. they are jumped!
->>>>>>> 6a436d08
 TODO: show spaces in diffs!
 BUG: create branch. change 2 files. commit. checkout main. cherry pick 1 file from that branch - stage view is not refreshed!
 looks like something with monitors! well, it need to switch monitors when switch repo, of course
