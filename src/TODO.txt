--- conflicted
+++ resolved
@@ -99,11 +99,7 @@
        thread '<unnamed>' panicked at src/git.rs:1009:13:
        assertion failed: opt_status.is_none()
        stack backtrace:
-<<<<<<< HEAD
 thats conflict 2
-=======
-master conflict Y1
->>>>>>> fadc7bc9
 TODO: mnemonic!
 BUG: after manipulating branches stashes list is empty, and just feeling of stashes in the log
      dot emacs file also apeared in unstaged, and killing it causeing panic
