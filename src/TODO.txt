<<<<<<< HEAD
- switch cursor for sheme
- change switch to textview via apply_button of entry row
- implement about popup with github issue
- stage and revert hunks and files from any commit_view

go with amend
=======
TODO: passing window in internal list methods, but window could be obtained by root inside those methods!
>>>>>>> 2fe466a7
TODO: rename _view.rs to _list.rs
views must be connected with each other with large linked list. list across all view
global array of text tag in buffer. each view stores indexes of self tags froms this array!
[tag, tag, tag, tag]
[0    1    0    1

BUG: after merge head is not updated! (found after push)

if remove vector fron view it could be Copy type and then it could be wrapped
in Cell and then i will not need &mut self everywhere, cause view will be by passed by &self!!!


TODO: when there is nothing to stage - open commit edit message dialog!

one

BUG: in docs. commit starting with abab does not expand last line!
6d978 - interesting commit


BUG: refresh branches must react to user login! what about pull? connect it to push/pull from branches view!
TODO: ammend!
BUG: monitors sometimes are off, when switch to other repo
BUG: panic when apply stage: thread '<unnamed>' panicked at src/git.rs:1039:10:
cant apply stash: Error { code: -22, klass: 19, message: "4 uncommitted changes exist in the index" }



TODO: measure line length for each line under cursor is not effective. perhaps introduce one
more flag to view and during resize event reset those flags to perform buildup?
TODO: in branch list please show remote status somehow
BUG: conflict with file deletion. there are no our conflict!
      
when swicth repo and stashes is open - they still show stashes from previous repo


thread '<unnamed>' panicked at src/git.rs:560:32:
called `Option::unwrap()` on a `None` value
!!!!!!!(deleted by us)




BUG: when kill untracked file from magit (when it was visible in stage), it remains visible and even changing repo does not help
# pull branch whithout remote

TODO: Cherry-pick - it does copy changes but does not create commit (feature?) refresh button does not cleanu state
      feature - add popup while click on state suggest cleanup. 
      
thread '<unnamed>' panicked at src/git.rs:585:21:
not yet implemented: provoke conflict


[DEBUG stage::git] push status Some("pre-receive hook declined")
       thread '<unnamed>' panicked at src/git.rs:1009:13:
       assertion failed: opt_status.is_none()
       stack backtrace:

TODO: mnemonic!
BUG: after manipulating branches stashes list is empty, and just feeling of stashes in the log
     dot emacs file also apeared in unstaged, and killing it causeing panic
     
BUG: thread '<unnamed>' panicked at src/git.rs:149:9:
     cant reverse header @@ -1 +0,0 @@
BUG: thread 'main' panicked at src/status_view/container.rs:199:14:
     can't get iter at line
     stack backtrace:

     
thread '<unnamed>' panicked at src/git.rs:1114:14:
can't get commit from ref!: thats a conflict

BUG: kill in untracked stages it + what if it is a directory???
BUG: unstaging 1 untracked unstage all untracked (perhaps in libgit)

two

so, about search - the head is does not matter. what matter is selected position.
it need to update list in such a way, that selected position is always visible
PERFORMANCE: delete ~/docs/client/WHDDemo and open app :)
Perhaps it need to put path to status. and window to context!!!!

BUG: state Revert was cleared, but refresh btn does not reflect that
thats mine conflict 2
BUG: do not know how to reproduse: after creating branch staging was not working cause ApplyFilter was empty!
BUG: during merge do not create final commit. all changes will be in staged and state will be merge.
     reset --hard from console and then refresh - there is a garbage string on the place of State
     
BUG: checkout remote branch. then checkout remote branch again!
thread '<unnamed>' panicked at src/git.rs:1043:18:
cant create branch: Error { code: -4, klass: 4, message: "failed to write reference 'refs/heads/rc-24.1204': a reference with that name already exists." }


TODO: commit ammend after post push hook
TODO: while branch list is loaded it need to show empty repr
FEATURE: add expand rows to hunks as in gitlab!
make it in HUNK row! expand before and expand after!
TODO: [TRACE stage::git] push_update_reference "refs/heads/24.2100/bugfix/au.ganzha/prevent_tobacco" Some("pre-receive hook declined")
display hook here agai
------------------------
and resolve
TODO: display killed spaces please<|MERGE_RESOLUTION|>--- conflicted
+++ resolved
@@ -1,13 +1,11 @@
-<<<<<<< HEAD
+BUG: monitors does not catch manual file editing during conflicts
 - switch cursor for sheme
 - change switch to textview via apply_button of entry row
 - implement about popup with github issue
 - stage and revert hunks and files from any commit_view
+go with amend
+TODO: passing window in internal list methods, but window could be obtained by root inside those methods!
 
-go with amend
-=======
-TODO: passing window in internal list methods, but window could be obtained by root inside those methods!
->>>>>>> 2fe466a7
 TODO: rename _view.rs to _list.rs
 views must be connected with each other with large linked list. list across all view
 global array of text tag in buffer. each view stores indexes of self tags froms this array!
