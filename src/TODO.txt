<<<<<<< HEAD
=======
let speed up kill by checkout (eg checkout tree and reset hard)
ff1
mac
>>>>>>> 93d70e79
btw. where is a bug in log. try merge branch and view log - it misses commit from the merged branch, btw
TODO: to highlight  ours/theirs lines it need to hack active_by_parent in line.
      - it need to refactor view active for enum Active(source: bool)
      - normal active is ActibeSource::Hunk(true/false)
        + our/their ActiveSource::LineKind(true/false)
        it is active in HUNK! then line get it as arg and compare to self active
        
next thing to do with resolve:
- lets try color font instead of background1
- introduce IF to ours/theirs in resolve (don not apply theirs if ours is chosen)
- introduce new line field ours/theirs
- fill this field in conflicted only according to markers
- paint lines according to that field
- pass this field as argument to resolve
- if conflicted present - show red banner with abort button if new field is present
- show green banner with stage button if no field is present
- implement abort and stage-conflicted buttons

so. after adding file to index during resolving all changes come to index. patch could not be applied.
and conflicts are resolved! i do not want to resolve them yet!
what it need to do! choose what the user is selected. there are 2 cases:
 - he edited file manually - and there is nothing to choose from :( all changes must be applied in that hunk.
   but how to apply? it does not needed. just display it, it is already applied by the user!
   
 - he did not edited file - just choose either ours or theirs. in this case only part of hunk should be applied!
how to do that? directly: when prepairing conflict hunk track markers. all lines between markers must be
supplied with original origin. if user choosed that origin - get the conflict. match hunks line by line with choosed
origin. if matched - apply that to workdir. but how????

finally: llok for the markers. if all markers are gone - stage that file!

just a text

also, just for info - apply to workdir panics when conflicts are not resolved!

so. conflicted file should be marked as conflicted - ok (though it could be on unstaged like in magit).
all other files will be staged, right? and this file must also go to staged... for what?
unstaging it does what? nothing. why do i need it there? just to unstage. then commit staged changes
without conflicts? hmm....

see conflicted_v1 - much cleaner.
BUT! one more thing - conflicted file is not shown on staged!
thats bad, cause it prevents to commit other staged changes during merge. there is a panic during commit -
cant write tree from unmerged index. and it is not possible to unstage it, because it is not in the index!
it need to show it. just a filename with possibility to unstage!
also - panic in commit must be shown to user.
something like unknown error or such.


BUG: state is not updated: when state is Merge and changing it outside of Stage it does not changed.
     looks like it need to mark it as dirty

BUG: when kill untracked file from magit (when it was visible in stage), it remains visible and even changing repo does not help
# pull branch whithout remote
[INFO  stage] toast
[INFO  stage] main. upstream
thread '<unnamed>' panicked at src/git.rs:966:38:
called `Result::unwrap()` on an `Err` value: Error { code: -3, klass: 7, message: "config value 'branch.rc-24.2132.remote' was not found" }
fixed manually: git branch --set-upstream-to=origin/rc-24.2132 rc-24.2132


master conflict 2


TODO: Cherry-pick - it does copy changes but does not create commit (feature?) refresh button does not cleanu state
      feature - add popup while click on state suggest cleanup. 
      
thread '<unnamed>' panicked at src/git.rs:585:21:
not yet implemented: unhandled status ---> Conflicted === DiffDelta { nfiles: 2, status: Conflicted, old_file: DiffFile { id: 0000000000000000000000000000000000000000, path_bytes: [99, 108, 105, 101, 110, 116, 47, 87, 72, 68, 47, 67, 111, 110, 116, 114, 111, 108, 115, 47, 77, 97, 114, 107, 105, 110, 103, 47, 95, 109, 97, 114, 107, 105, 110, 103, 67, 111, 109, 109, 111, 110, 47, 73, 110, 105, 116, 105, 97, 108, 80, 104, 97, 115, 101, 46, 116, 115], path: "client/WHD/Controls/Marking/_markingCommon/InitialPhase.ts", size: 0 }, new_file: DiffFile { id: 0000000000000000000000000000000000000000, path_bytes: [99, 108, 105, 101, 110, 116, 47, 87, 72, 68, 47, 67, 111, 110, 116, 114, 111, 108, 115, 47, 77, 97, 114, 107, 105, 110, 103, 47, 95, 109, 97, 114, 107, 105, 110, 103, 67, 111, 109, 109, 111, 110, 47, 73, 110, 105, 116, 105, 97, 108, 80, 104, 97, 115, 101, 46, 116, 115], path: "client/WHD/Controls/Marking/_markingCommon/InitialPhase.ts", size: 16552 } }, kind === Unstaged
stack backtrace:


[DEBUG stage::git] push status Some("pre-receive hook declined")
       thread '<unnamed>' panicked at src/git.rs:1009:13:
       assertion failed: opt_status.is_none()
       stack backtrace:
moloko
TODO: mnemonic!
BUG: after manipulating branches stashes list is empty, and just feeling of stashes in the log
     dot emacs file also apeared in unstaged, and killing it causeing panic
     
BUG: thread '<unnamed>' panicked at src/git.rs:149:9:
     cant reverse header @@ -1 +0,0 @@
BUG: thread 'main' panicked at src/status_view/container.rs:199:14:
     can't get iter at line
     stack backtrace:

     
thread '<unnamed>' panicked at src/git.rs:1114:14:
can't get commit from ref!: Error { code: -3, klass: 3, message: "the reference 'refs/remotes/origin/HEAD' cannot be peeled - Cannot resolve reference" }

BUG: kill in untracked stages it + what if it is a directory???
BUG: unstaging 1 untracked unstage all untracked (perhaps in libgit)



so, about search - the head is does not matter. what matter is selected position.
it need to update list in such a way, that selected position is always visible
PERFORMANCE: delete ~/docs/client/WHDDemo and open app :)
Perhaps it need to put path to status. and window to context!!!!

BUG: state Revert was cleared, but refresh btn does not reflect that
master conflict 2
BUG: do not know how to reproduse: after creating branch staging was not working cause ApplyFilter was empty!
BUG: during merge do not create final commit. all changes will be in staged and state will be merge.
     reset --hard from console and then refresh - there is a garbage string on the place of State
     
BUG: checkout remote branch. then checkout remote branch again!
thread '<unnamed>' panicked at src/git.rs:1043:18:
cant create branch: Error { code: -4, klass: 4, message: "failed to write reference 'refs/heads/rc-24.1204': a reference with that name already exists." }


let put some writing far from commits

TODO: pull, not just fetch!
TODO: commit ammend after post push hook
TODO: whyle branch list is loaded it need to show empty repr
FEATURE: add expand rows to hunks as in gitlab!
make it in HUNK row! expand before and expand after!
TODO: [TRACE stage::git] push_update_reference "refs/heads/24.2100/bugfix/au.ganzha/prevent_tobacco" Some("pre-receive hook declined")
display hook here
------------------------
<<<<<<< HEAD
kill is realy slow. we can speed it up
=======
kill o kill
>>>>>>> 93d70e79
TODO: display killed spaces please<|MERGE_RESOLUTION|>--- conflicted
+++ resolved
@@ -1,9 +1,6 @@
-<<<<<<< HEAD
-=======
 let speed up kill by checkout (eg checkout tree and reset hard)
 ff1
 mac
->>>>>>> 93d70e79
 btw. where is a bug in log. try merge branch and view log - it misses commit from the merged branch, btw
 TODO: to highlight  ours/theirs lines it need to hack active_by_parent in line.
       - it need to refactor view active for enum Active(source: bool)
@@ -126,9 +123,5 @@
 TODO: [TRACE stage::git] push_update_reference "refs/heads/24.2100/bugfix/au.ganzha/prevent_tobacco" Some("pre-receive hook declined")
 display hook here
 ------------------------
-<<<<<<< HEAD
-kill is realy slow. we can speed it up
-=======
 kill o kill
->>>>>>> 93d70e79
 TODO: display killed spaces please