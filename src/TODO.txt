--- conflicted
+++ resolved
@@ -1,61 +1,3 @@
-
-[DEBUG stage::git] push_negotiation Some("refs/heads/resolve_v1") Some("refs/heads/resolve_v1")
-thread '<unnamed>' panicked at src/git.rs:1300:13:
-cannot push because a reference that you are trying to update on the remote contains commits that are not present locally.; class=Reference (4); code=NotFastForward (-11)
-stack backtrace:
-
-our side is ready. only unknown way is to displaying conflicted hunk
-after resolve. when it must be finalized - ok. but what about case when
-1 hunk is resolved, but not another one?
-resolved is just disapeared :(
-
-or resolve
-ff1
-mac
-btw. where is a bug in log. try merge branch and view log - it misses commit from the merged branch, btw
-
-thread '<unnamed>' panicked at src/git.rs:1461:10:
-can't checkout tree: Error { code: -13, klass: 20, message: "3774 conflicts prevent checkout" }
-but no god text during checkout in branches view
-
-thread '<unnamed>' panicked at src/git.rs:560:32:
-called `Option::unwrap()` on a `None` value
-!!!!!!!(deleted by us)
-
-
-
-TODO: to highlight  ours/theirs lines it need to hack active_by_parent in line.
-      - it need to refactor view active for enum Active(source: bool)
-      - normal active is ActibeSource::Hunk(true/false)
-        + our/their ActiveSource::LineKind(true/false)
-        it is active in HUNK! then line get it as arg and compare to self active
-        
-next thing to do with resolve:
-- lets try color font instead of background1
-- introduce IF to ours/theirs in resolve (don not apply theirs if ours is chosen)
-- introduce new line field ours/theirs
-- fill this field in conflicted only according to markers
-- paint lines according to that field
-- pass this field as argument to resolve
-- if conflicted present - show red banner with abort button if new field is present
-- show green banner with stage button if no field is present
-- implement abort and stage-conflicted buttons
-
-so. after adding file to index during resolving all changes come to index. patch could not be applied.
-and conflicts are resolved! i do not want to resolve them yet!
-what it need to do! choose what the user is selected. there are 2 cases:
- - he edited file manually - and there is nothing to choose from :( all changes must be applied in that hunk.
-   but how to apply? it does not needed. just display it, it is already applied by the user!
-   
- - he did not edited file - just choose either ours or theirs. in this case only part of hunk should be applied!
-how to do that? directly: when prepairing conflict hunk track markers. all lines between markers must be
-supplied with original origin. if user choosed that origin - get the conflict. match hunks line by line with choosed
-origin. if matched - apply that to workdir. but how????
-
-finally: llok for the markers. if all markers are gone - stage that file!
-
-just a text
-
 also, just for info - apply to workdir panics when conflicts are not resolved!
 
 so. conflicted file should be marked as conflicted - ok (though it could be on unstaged like in magit).
@@ -84,7 +26,7 @@
 fixed manually: git branch --set-upstream-to=origin/rc-24.2132 rc-24.2132
 
 
-master conflict 2
+prepare merge commit
 
 
 TODO: Cherry-pick - it does copy changes but does not create commit (feature?) refresh button does not cleanu state
@@ -99,11 +41,7 @@
        thread '<unnamed>' panicked at src/git.rs:1009:13:
        assertion failed: opt_status.is_none()
        stack backtrace:
-<<<<<<< HEAD
-thats conflict 2
-=======
 master conflict A1
->>>>>>> a1b2c98e
 TODO: mnemonic!
 BUG: after manipulating branches stashes list is empty, and just feeling of stashes in the log
      dot emacs file also apeared in unstaged, and killing it causeing panic
@@ -129,7 +67,7 @@
 Perhaps it need to put path to status. and window to context!!!!
 
 BUG: state Revert was cleared, but refresh btn does not reflect that
-master conflict 2
+BUG: does not completed remote branch for push
 BUG: do not know how to reproduse: after creating branch staging was not working cause ApplyFilter was empty!
 BUG: during merge do not create final commit. all changes will be in staged and state will be merge.
      reset --hard from console and then refresh - there is a garbage string on the place of State
@@ -147,5 +85,5 @@
 TODO: [TRACE stage::git] push_update_reference "refs/heads/24.2100/bugfix/au.ganzha/prevent_tobacco" Some("pre-receive hook declined")
 display hook here
 ------------------------
-and resolve
+TODO: super slow kill in old_docs. just couple of files and couple of lines and kill is suuuuuuuuuuuuuuuper slow
 TODO: display killed spaces please